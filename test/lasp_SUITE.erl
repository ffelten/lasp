--- conflicted
+++ resolved
@@ -76,10 +76,8 @@
 
 all() ->
     [
-<<<<<<< HEAD
      parser_test,
      combined_view_test,
-=======
      contracted_latency_test,
      uncontracted_latency_test,
      latency_with_reads_test,
@@ -89,7 +87,6 @@
      sql_simple_uncontracted_latency_test,
      sql_join_contracted_latency_test,
      sql_join_uncontracted_latency_test,
->>>>>>> ea34b821
      stream_test,
      query_test,
      ivar_test,
@@ -218,8 +215,6 @@
 
     ok.
 
-<<<<<<< HEAD
-=======
 latency_test_case(NVertices, Optimization, RandomReadsConfig, Iterations) ->
     Ids = generate_path(NVertices, ?COUNTER),
     case Optimization of
@@ -404,7 +399,6 @@
     {Mega, Sec, _Micro} = erlang:timestamp(),
     Mega * 1000000 + Sec.
 
->>>>>>> ea34b821
 %% @doc Increment counter and test stream behaviour.
 stream_test(_Config) ->
     %% Declare a variable.

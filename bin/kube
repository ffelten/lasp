#!/usr/bin/env bash

# Configure experiment.
WORKFLOW=true
SERVER_REPLICAS=1
PEER_SERVICE=partisan_client_server_peer_service_manager
MODE=state_based
HEAVY_CLIENTS=false
REACTIVE_SERVER=false
CLIENT_REPLICAS=${CLIENT_NUMBER}
BROADCAST=false
SIMULATION=throughput
BLOCKING_SYNC=true
PARTITION_PROBABILITY=0
STATE_INTERVAL=10000
DELTA_INTERVAL=10000
INSTRUMENTATION=true
LOGS=redis
EXTENDED_LOGGING=false
MAILBOX_LOGGING=false

# Environment variables.
ENV_VARS=(
<<<<<<< HEAD
  WORKFLOW
=======
  REPS
>>>>>>> e793b8e2
  LASP_BRANCH
  PEER_SERVICE
  MODE
  BROADCAST
  SIMULATION
  BLOCKING_SYNC
  CLIENT_NUMBER
  HEAVY_CLIENTS
  REACTIVE_SERVER
  PARTITION_PROBABILITY
  STATE_INTERVAL
  DELTA_INTERVAL
  INSTRUMENTATION
  LOGS
  EXTENDED_LOGGING
  MAILBOX_LOGGING
  AWS_ACCESS_KEY_ID
  AWS_SECRET_ACCESS_KEY
  THROUGHPUT_TYPE
  IMAGE
  MAX_EVENTS
)

for ENV_VAR in "${ENV_VARS[@]}"
do
  if [ -z "${!ENV_VAR}" ]; then
    echo ">>> ${ENV_VAR} is not configured; please export it."
    exit 1
  fi
done

for i in `seq 1 ${REPS}`; do
  # Configure evaluation timestamp and identifier.
  EVAL_TIMESTAMP=$(date +%s)
  EVAL_ID="client_server_state_based_${THROUGHPUT_TYPE}_${CLIENT_NUMBER}_${PARTITION_PROBABILITY}"
  echo "Evaluation identifier is:" ${EVAL_ID}
  echo "Evaluation timestamp is:" ${EVAL_TIMESTAMP}

  # Get Kubernetes API server.
  export APISERVER=$(kubectl config view | grep server | cut -f 2- -d ":" | tr -d " " | head -1)

  # Get Kubernetes access token.
  export TOKEN=$(kubectl describe secret $(kubectl get secrets | grep default | cut -f1 -d ' ') | grep -E '^token' | cut -f2 -d':' | tr -d '\t')

  cd /tmp

  cat <<EOF > lasp-${EVAL_TIMESTAMP}.yaml
  apiVersion: extensions/v1beta1
  kind: Deployment
  metadata:
    name: "lasp-server-${EVAL_TIMESTAMP}"
  spec:
    replicas: ${SERVER_REPLICAS}
    template:
      metadata:
        labels:
          evaluation-identifier: ${EVAL_ID}
          evaluation-timestamp: "${EVAL_TIMESTAMP}"
          tag: server
          run: lasp-server
      spec:
        nodeSelector:
          client_number: "${CLIENT_NUMBER}"
        containers:
        - name: "lasp-server-${EVAL_TIMESTAMP}"
          image: cmeiklejohn/${IMAGE}
          imagePullPolicy: IfNotPresent
          env:
          - name: TAG
            value: "server"
          - name: WEB_PORT
            value: "8080"
          - name: PEER_PORT
            value: "9090"
          - name: LASP_BRANCH
            value: "${LASP_BRANCH}"
          - name: APISERVER
            value: "${APISERVER}"
          - name: TOKEN
            value: "${TOKEN}"
          - name: AWS_ACCESS_KEY_ID
            value: "${AWS_ACCESS_KEY_ID}"
          - name: AWS_SECRET_ACCESS_KEY
            value: "${AWS_SECRET_ACCESS_KEY}"
          - name: EVALUATION_TIMESTAMP
            value: "${EVALUATION_TIMESTAMP}"
          - name: PEER_SERVICE
            value: "${PEER_SERVICE}"
          - name: THROUGHPUT_SIM_CLIENT
            value: "false"
          - name: THROUGHPUT_SIM_SERVER
            value: "true"
          - name: MODE
            value: "${MODE}"
          - name: BROADCAST
            value: "${BROADCAST}"
          - name: SIMULATION
            value: "${SIMULATION}"
          - name: BLOCKING_SYNC
            value: "${BLOCKING_SYNC}"
          - name: EVAL_ID
            value: "${EVAL_ID}"
          - name: EVAL_TIMESTAMP
            value: "${EVAL_TIMESTAMP}"
          - name: CLIENT_NUMBER
            value: "${CLIENT_NUMBER}"
          - name: HEAVY_CLIENTS
            value: "${HEAVY_CLIENTS}"
          - name: REACTIVE_SERVER
            value: "${REACTIVE_SERVER}"
          - name: PARTITION_PROBABILITY
            value: "${PARTITION_PROBABILITY}"
          - name: STATE_INTERVAL
            value: "${STATE_INTERVAL}"
          - name: DELTA_INTERVAL
            value: "${DELTA_INTERVAL}"
          - name: INSTRUMENTATION
            value: "${INSTRUMENTATION}"
          - name: LOGS
            value: "${LOGS}"
          - name: EXTENDED_LOGGING
            value: "${EXTENDED_LOGGING}"
          - name: MAILBOX_LOGGING
            value: "${MAILBOX_LOGGING}"
          - name: MAX_EVENTS
            value: "${MAX_EVENTS}"
          - name: MY_POD_NAME
            valueFrom:
              fieldRef:
                fieldPath: metadata.name
          - name: MY_POD_NAMESPACE
            valueFrom:
              fieldRef:
                fieldPath: metadata.namespace
          - name: MY_POD_IP
            valueFrom:
              fieldRef:
                fieldPath: status.podIP
---
  apiVersion: extensions/v1beta1
  kind: Deployment
  metadata:
    name: "lasp-client-${EVAL_TIMESTAMP}"
  spec:
    replicas: ${CLIENT_REPLICAS}
    template:
      metadata:
        labels:
          evaluation-identifier: ${EVAL_ID}
          evaluation-timestamp: "${EVAL_TIMESTAMP}"
          tag: client
          run: lasp-client
      spec:
        nodeSelector:
          client_number: "${CLIENT_NUMBER}"
        containers:
        - name: "lasp-client-${EVAL_TIMESTAMP}"
          image: cmeiklejohn/${IMAGE}
          imagePullPolicy: IfNotPresent
          env:
          - name: TAG
            value: "client"
          - name: WEB_PORT
            value: "8080"
          - name: PEER_PORT
            value: "9090"
          - name: LASP_BRANCH
            value: "${LASP_BRANCH}"
          - name: APISERVER
            value: "${APISERVER}"
          - name: TOKEN
            value: "${TOKEN}"
          - name: AWS_ACCESS_KEY_ID
            value: "${AWS_ACCESS_KEY_ID}"
          - name: AWS_SECRET_ACCESS_KEY
            value: "${AWS_SECRET_ACCESS_KEY}"
          - name: EVALUATION_TIMESTAMP
            value: "${EVALUATION_TIMESTAMP}"
          - name: PEER_SERVICE
            value: "${PEER_SERVICE}"
          - name: THROUGHPUT_SIM_CLIENT
            value: "true"
          - name: THROUGHPUT_SIM_SERVER
            value: "false"
          - name: MODE
            value: "${MODE}"
          - name: BROADCAST
            value: "${BROADCAST}"
          - name: SIMULATION
            value: "${SIMULATION}"
          - name: BLOCKING_SYNC
            value: "${BLOCKING_SYNC}"
          - name: EVAL_ID
            value: "${EVAL_ID}"
          - name: EVAL_TIMESTAMP
            value: "${EVAL_TIMESTAMP}"
          - name: CLIENT_NUMBER
            value: "${CLIENT_NUMBER}"
          - name: HEAVY_CLIENTS
            value: "${HEAVY_CLIENTS}"
          - name: REACTIVE_SERVER
            value: "${REACTIVE_SERVER}"
          - name: PARTITION_PROBABILITY
            value: "${PARTITION_PROBABILITY}"
          - name: STATE_INTERVAL
            value: "${STATE_INTERVAL}"
          - name: DELTA_INTERVAL
            value: "${DELTA_INTERVAL}"
          - name: INSTRUMENTATION
            value: "${INSTRUMENTATION}"
          - name: LOGS
            value: "${LOGS}"
          - name: EXTENDED_LOGGING
            value: "${EXTENDED_LOGGING}"
          - name: MAILBOX_LOGGING
            value: "${MAILBOX_LOGGING}"
          - name: MAX_EVENTS
            value: "${MAX_EVENTS}"
          - name: MY_POD_NAME
            valueFrom:
              fieldRef:
                fieldPath: metadata.name
          - name: MY_POD_NAMESPACE
            valueFrom:
              fieldRef:
                fieldPath: metadata.namespace
          - name: MY_POD_IP
            valueFrom:
              fieldRef:
                fieldPath: status.podIP
EOF

  echo "Creating deployment."
  kubectl create -f /tmp/lasp-${EVAL_TIMESTAMP}.yaml
  echo

  sleep 60

  echo "Tailing logs."
  export SERVER_POD_NAME=$(kubectl get pods | grep lasp-server-${EVAL_TIMESTAMP} | awk '{print $1}')
  kubectl logs --tail=-1 -f $SERVER_POD_NAME
done

# Only remove after *all* repetitions are completed.
NODE=$(echo "client_number=${CLIENT_NUMBER}" | xargs kubectl get nodes -l | grep Ready | head -1 | awk '{print $1}')
echo "Removing label for node ${NODE}"
kubectl label node ${NODE} client_number-<|MERGE_RESOLUTION|>--- conflicted
+++ resolved
@@ -21,11 +21,8 @@
 
 # Environment variables.
 ENV_VARS=(
-<<<<<<< HEAD
   WORKFLOW
-=======
   REPS
->>>>>>> e793b8e2
   LASP_BRANCH
   PEER_SERVICE
   MODE

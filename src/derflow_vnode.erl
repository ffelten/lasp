--- conflicted
+++ resolved
@@ -141,35 +141,6 @@
     true = ets:insert(Table, {Id, #dv{value=undefined}}),
     {reply, {ok, Id}, State};
 
-<<<<<<< HEAD
-handle_command({async_bind, Id, F, Arg}, _From,
-               State=#state{table=Table}) ->
-    [{_Key, V}] = ets:lookup(Table, Id),
-    NextKey0 = V#dv.next,
-    if
-        NextKey0 == undefined ->
-            {ok, NextKey} = declare_next();
-        true ->
-            NextKey = NextKey0
-        end,
-    spawn(derflow_vnode, execute_and_put, [F, Arg, NextKey, Id, Table]),
-    {reply, {ok, NextKey}, State};
-
-handle_command({async_bind, Id, Value}, _From,
-               State=#state{table=Table}) ->
-    [{_Key,V}] = ets:lookup(Table, Id),
-    NextKey0 = V#dv.next,
-    if
-        NextKey0 == undefined ->
-            {ok, NextKey} = declare_next();
-        true ->
-            NextKey = NextKey0
-    end,
-    spawn(derflow_vnode, put, [Value, NextKey, Id, Table]),
-    {reply, {ok, NextKey}, State};
-
-=======
->>>>>>> 23cdf2e1
 handle_command({bind, Id, Fun, Arg}, _From,
                State=#state{table=Table}) ->
     [{_Key, V}] = ets:lookup(Table, Id),

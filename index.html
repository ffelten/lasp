--- conflicted
+++ resolved
@@ -53,21 +53,12 @@
           as an Erlang library.  Erlang is an excellent language for distribution and concurrency, and allows us to prototype new features for Lasp quickly.  Below is a code sample for creating a distributed set and applying a map function to the set.</p>
           <pre>
 %% Create initial set.
-<<<<<<< HEAD
-{ok, S1} = lasp:declare(Type),
-=======
 {ok, S1} = lasp:declare(riak_dt_orset),
->>>>>>> ec956f3d
 
 %% Add elements to initial set and update.
 {ok, _} = lasp:update(S1, {add_all, [1,2,3]}, a),
 
-%% Create second set.
-<<<<<<< HEAD
-{ok, S2} = lasp:declare(Type),
-=======
 {ok, S2} = lasp:declare(riak_dt_orset),
->>>>>>> ec956f3d
 
 %% Apply map.
 ok = lasp:map(S1, fun(X) -> X * 2 end, S2).
